--- conflicted
+++ resolved
@@ -13,17 +13,10 @@
 # WITHOUT WARRANTIES OR CONDITIONS OF ANY KIND, either express or implied.
 # See the License for the specific language governing permissions and
 # limitations under the License.
-<<<<<<< HEAD
-from TEAL.src import Amortization
-from TEAL.src import CashFlow_ExtMod
-from TEAL.src import CashFlows
-from TEAL.src import CashFlowUser
-from TEAL.src import main as CashFlow
-from TEAL.src import CashFlowPlot
-=======
+
 from .src import Amortization
 from .src import CashFlow_ExtMod
 from .src import CashFlows
 from .src import CashFlowUser
 from .src import main as CashFlow
->>>>>>> 500f1ac6
+from .src import CashFlowPlot
