--- conflicted
+++ resolved
@@ -153,11 +153,7 @@
 \setcounter{secnumdepth}{5} % show 5 levels of subsection
 \setcounter{tocdepth}{5} % include 5 levels of subsection in table of contents
 \title{Tool for Economic AnaLysis (TEAL) User Manual \\
-<<<<<<< HEAD
-    \large Economics plug-in for RAVEN \\}
-=======
     \large Economics plugin for RAVEN \\}
->>>>>>> 214813bd
 %\author{
 %\textbf{\textit{Project Manager:}}
 % \\Cristian Rabiti\\
