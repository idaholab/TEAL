--- conflicted
+++ resolved
@@ -304,6 +304,12 @@
     compProjCashflows = projectComponentCashflows(comp, tax, inflation, lifetimeCashflows[comp.name], projectLength, v=v, pyomoComp=pyomoChoice)
     projectCashflows[comp.name] = compProjCashflows
   return projectCashflows
+  # compCashflows = {}
+  # for comp in components:
+  #   tax = comp.getTax() if comp.getTax() is not None else settings.getTax()
+  #   inflation = comp.getInflation() if comp.getInflation() is not None else settings.getInflation()
+  #   compProjCashflows = projectComponentCashflows(comp, tax, inflation, lifetimeCashflows[comp.name], projectLength, v=v)
+  #   compCashflows[comp.name] = compProjCashflows
 
 def projectComponentCashflows(comp, tax, inflation, lifeCashflows, projectLength, v=100, pyomoComp=False):
   """
@@ -631,11 +637,8 @@
   # determine how the project life is calculated.
   projectLength = getProjectLength(settings, components, v=v)
   vprint(v, 0, m, ' ... project length: {} years'.format(projectLength))
-<<<<<<< HEAD
   projectCashflows = projectLifeCashflows(settings, components, lifetimeCashflows, projectLength, v=v, pyomoChoice=pyomoChk)
-=======
-  projectCashflows = projectLifeCashflows(settings, components, lifetimeCashflows, projectLength, v=v)
->>>>>>> 649b0b2e
+  # preserve cashflows by component so they're reportable as outputs
 
   vprint(v, 0, m, '='*90)
   vprint(v, 0, m, 'Economic Indicator Calculations')
@@ -643,20 +646,12 @@
   indicators = settings.getIndicators()
   outputType = settings.getOutput()
 
-<<<<<<< HEAD
-
-=======
->>>>>>> 649b0b2e
   results = {}
   if 'NPV_search' in indicators:
     metric = npvSearch(settings, components, projectCashflows, projectLength, v=v)
     results['NPV_mult'] = metric
   if 'NPV' in indicators:
-<<<<<<< HEAD
     metric = NPV(components, projectCashflows, projectLength, settings.getDiscountRate(), v=v, pyomoNPV=pyomoChk)
-=======
-    metric = NPV(components, projectCashflows, projectLength, settings.getDiscountRate(), v=v)
->>>>>>> 649b0b2e
     results['NPV'] = metric
   if 'IRR' in indicators:
     metric = IRR(components, projectCashflows, projectLength, v=v)
