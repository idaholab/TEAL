# Copyright 2020, Battelle Energy Alliance, LLC
#
# All Rights Reserved
#
# Licensed under the Apache License, Version 2.0 (the "License");
# you may not use this file except in compliance with the License.
# You may obtain a copy of the License at
#
# http://www.apache.org/licenses/LICENSE-2.0
#
# Unless required by applicable law or agreed to in writing, software
# distributed under the License is distributed on an "AS IS" BASIS,
# WITHOUT WARRANTIES OR CONDITIONS OF ANY KIND, either express or implied.
# See the License for the specific language governing permissions and
# limitations under the License.
"""
@authors: C. Wang, P. Talbot, A. Alfonsi

Execution for TEAL (Tool for Economic AnaLysis)
"""

import os
import sys
import copy
import functools
from collections import defaultdict, OrderedDict

import numpy as np
import numpy_financial as npf

from ..src import CashFlows

from framework.utils.graphStructure import graphObject
from framework.utils import mathUtils

#=====================
# UTILITIES
#=====================
def readFromXml(xml):
  """
    reads in cash flow from XML
    @ In, xml, xml.etree.ElementTree.Element, "Economics" node from input
    @ Out, globalSettings, CashFlows.GlobalSettings instance, settings for a run (None if none provided)
    @ Out, components, list, CashFlows.Components instances for a run
  """
  # read in XML to global settings, component list
  attr = xml.attrib
  globalSettings = None
  components = []
  econ = xml.find('Economics')
  verb = int(econ.attrib.get('verbosity', 100))
  for node in econ:
    if node.tag == 'Global':
      globalSettings = CashFlows.GlobalSettings(**attr)
      globalSettings.readInput(node)
      globalSettings._verbosity = verb
    elif node.tag == 'Component':
      new = CashFlows.Component(**attr)
      new.readInput(node)
      components.append(new)
    else:
      raise IOError('Unrecognized node under <Economics>: {}'.format(node.tag))
  return globalSettings, components

def checkRunSettings(settings, components):
  """
    Checks that basic settings between global and components are satisfied.
    Errors out if any problems are found.
    @ In, settings, CashFlows.GlobalSettings, global settings
    @ In, components, list, list of CashFlows.Component instances
    @ Out, None
  """
  compByName = dict((c.name, c) for c in components)
  # perform final checks for the global settings and components
  for find, find_cf in settings.getActiveComponents().items():
    if find not in compByName:
      raise IOError('Requested active component "{}" but not found! Options are: {}'.format(find, list(compByName.keys())))
    # check cash flow is in comp
  # check that StartTime/Repetitions triggers a ProjectTime node
  ## if projecttime is not given, then error if start time/repetitions given (otherwise answer is misleading)
  if settings.getProjectTime() is None:
    for comp in components:
      warn = 'TEAL: <{node}> given for component "{comp}" but no <ProjectTime> in global settings!'
      if comp.getStartTime() != 0:
        raise IOError(warn.format(node='StartTime', comp=comp.name))
      if comp.getRepetitions() != 0:
        raise IOError(warn.format(node='Repetitions', comp=comp.name))
  # check that if npvSearch is an indicator, then mult_target is on at least one cashflow.
  if 'NPV_search' in settings.getIndicators() and sum(comp.countMulttargets() for comp in components) < 1:
    raise IOError('NPV_search in <Indicators> "name" but no cash flows have "mult_target=True"!')

def checkDrivers(settings, components, variables, v=100, pyomoVar=False):
  """
    checks if all drivers needed are present in variables
    @ In, settings, CashFlows.GlobalSettings, global settings
    @ In, components, list, list of CashFlows.Component instances
    @ In, variables, dict, variable-value map from RAVEN
    @ In, v, int, verbosity level
    @ In, pyomoVar, boolean, if True, indicates that an expression will be constructed instead of a value calculated
    @ Out, ordered, list, list of ordered cashflows to evaluate (in order)
  """
  m = 'checkDrivers'
  #active = _get_active_drivers(settings, components)
  active = list(comp for comp in components if comp.name in settings.getActiveComponents())
  vprint(v, 0, m, '... creating evaluation sequence ...')
  ordered = _createEvalProcess(active, variables, pyomoVar=pyomoVar)
  vprint(v, 0, m, '... evaluation sequence:', ordered)
  return ordered

def _createEvalProcess(components, variables, pyomoVar=False):
  """
    Sorts the cashflow evaluation process so sensible evaluation order is used
    @ In, components, list, list of CashFlows.Component instances
    @ In, variables, dict, variable-value map from RAVEN
    @ In, pyomoVar, boolean, if True, indicates that an expression will be constructed instead of a value calculated
    @ Out, unique, list, list of ordered cashflows to evaluate (in order, no duplicates)
  """
  # TODO does this work with float drivers (e.g. already-evaluated drivers)?
  # storage for creating graph sequence
  driverGraph = defaultdict(list)
  driverGraph['EndNode'] = []
  evaluated = [] # for cashflows that have already been evaluated and don't need more treatment
  for comp in components:
    lifetime = comp.getLifetime()
    # find multiplier variables
    multipliers = comp.getMultipliers()
    for mult in multipliers:
      if mult is None:
        continue
      if mult not in variables.keys():
        raise RuntimeError('CashFlow: multiplier "{}" required for Component "{}" but not found among variables!'.format(mult, comp.name))
    # find order in which to evaluate cash flow components
    for c, cf in enumerate(comp.getCashflows()):
      # keys for graph are drivers, cash flow names
      driver = cf.getParam('driver')
      # does the driver come from the variable list, or from another cashflow, or is it already evaluated?
      cfn = '{}|{}'.format(comp.name, cf.name)
      found = False
<<<<<<< HEAD
      if driver is None or mathUtils.isAFloatOrInt(driver) or isinstance(driver, np.ndarray):
=======
      if driver is None or utils.isAFloatOrInt(driver) or isinstance(driver, np.ndarray) or pyomoVar:
>>>>>>> 46ba0c86
        found = True
        # TODO assert it's already filled?
        evaluated.append(cfn)
        continue
      elif driver in variables:
        found = True
        # check length of driver
        n = len(np.atleast_1d(variables[driver]))
        if n > 1 and n != lifetime+1:
          raise RuntimeError(('Component "{c}" TEAL {cf} driver variable "{d}" has "{n}" entries, '+\
                              'but "{c}" has a lifetime of {el}!')
                             .format(c=comp.name,
                                     cf=cf.name,
                                     d=driver,
                                     n=n,
                                     el=lifetime))
      else:
        # driver should be in cash flows if not in variables
        driverComp, driverCf = driver.split('|')
        for matchComp in components:
          if matchComp.name == driverComp:
            # for cross-referencing, component lifetimes have to be the same!
            if matchComp.getLifetime() != comp.getLifetime():
              raise RuntimeError(('Lifetimes for Component "{d}" and cross-referenced Component {m} ' +\
                                  'do not match, so no cross-reference possible!')
                                 .format(d=driverComp, m=matchComp.name))
            found = True # here this means that so far the component was found, not the specific cash flow.
            break
        else:
          found = False
        # if the component was found, check the cash flow is part of the component
        if found:
          if driverCf not in list(m_cf.name for m_cf in matchComp.getCashflows()):
            found = False
      if not found:
        raise RuntimeError(('Component "{c}" TEAL {cf} driver variable "{d}" was not found ' +\
                            'among variables or other cashflows!')
                           .format(c=comp.name,
                                   cf=cf.name,
                                   d=driver))

      # assure each cashflow is in the mix, and has an EndNode to rely on (helps graph construct accurately)
      driverGraph[cfn].append('EndNode')
      # each driver depends on its cashflow
      driverGraph[driver].append(cfn)
  ordered = evaluated + graphObject(driverGraph).createSingleListOfVertices()
  unique = list(OrderedDict.fromkeys(ordered))
  return unique

def componentLifeCashflow(comp, cf, variables, lifetimeCashflows, v=100, pyomoVar=False):
  """
    Calcualtes the annual lifetime-based cashflow for a cashflow of a component
    @ In, comp, CashFlows.Component, component whose cashflow is being analyzed
    @ In, cf, CashFlows.CashFlow, cashflow who is being analyzed
    @ In, variables, dict, RAVEN variables as name: value
    @ In, v, int, verbosity
    @ In, pyomoVar, boolean, if True, indicates that an expression will be constructed instead of a value calculated
    @ Out, lifeCashflow, np.array, array of cashflow values with length of component life
  """
  m = 'compLife'
  vprint(v, 1, m, "-"*75)
  print('DEBUGG comp:', comp.name, cf)
  vprint(v, 1, m, 'Computing LIFETIME cash flow for Component "{}" CashFlow "{}" ...'.format(comp.name, cf.name))
  paramText = '... {:^10.10s}: {: 1.9e}'
  # do cashflow
  results = cf.calculateCashflow(variables, lifetimeCashflows, comp.getLifetime()+1, v)
  lifeCashflow = results['result']

  if v < 1:
    # print out all of the parts of the cashflow calc
    for item, value in results.items():
      if item == 'result':
        continue
      if mathUtils.isAFloatOrInt(value):
        vprint(v, 1, m, paramText.format(item, value))
      else:
        orig = cf.getParam(item)
        if mathUtils.isSingleValued(orig):
          name = orig
        else:
          name = '(from input)'
        if not pyomoVar:
          vprint(v, 1, m, '... {:^10.10s}: {}'.format(item, name))
          vprint(v, 1, m, '...           mean: {: 1.9e}'.format(value.mean()))
          vprint(v, 1, m, '...           std : {: 1.9e}'.format(value.std()))
          vprint(v, 1, m, '...           min : {: 1.9e}'.format(value.min()))
          vprint(v, 1, m, '...           max : {: 1.9e}'.format(value.max()))
          vprint(v, 1, m, '...           nonz: {:d}'.format(np.count_nonzero(value)))
        else:
          continue

    yx = max(len(str(len(lifeCashflow))),4)
    vprint(v, 0, m, 'LIFETIME cash flow summary by year:')
    vprint(v, 0, m, '    {y:^{yx}.{yx}s}, {a:^10.10s}, {d:^10.10s}, {c:^15.15s}'.format(y='year',
                                                                                        yx=yx,
                                                                                        a='alpha',
                                                                                        d='driver',
                                                                                        c='cashflow'))
    for y, cash in enumerate(lifeCashflow):
      if cf.type in ['Capex']:
        if not pyomoVar:
          vprint(v, 1, m, '    {y:^{yx}d}, {a: 1.3e}, {d: 1.3e}, {c: 1.9e}'.format(y=y,
                                                                                 yx=yx,
                                                                                 a=results['alpha'][y],
                                                                                 d=results['driver'][y],
                                                                                 c=cash))
        else:
          vprint(v, 1, m, '    {y:^{yx}d}, {a:}, {d:}, {c:}'.format(y=y,
                                                                                 yx=yx,
                                                                                 a=type(results['alpha'][y]),
                                                                                 d=type(results['driver'][y]),
                                                                                 c=type(cash)))
      elif cf.type == 'Recurring':
        if not pyomoVar:
          vprint(v, 1, m, '    {y:^{yx}d}, -- N/A -- , -- N/A -- , {c: 1.9e}'.format(y=y,
                                                             yx=yx,
                                                             c=cash))
        else:
          vprint(v, 1, m, '    {y:^{yx}d}, -- N/A -- , -- N/A -- , {c:}'.format(y=y,
                                                             yx=yx,
                                                             c=type(cash)))

  return lifeCashflow

def getProjectLength(settings, components, v=100):
  """
    checks if all drivers needed are present in variables
    @ In, settings, CashFlows.GlobalSettings, global settings
    @ In, components, list, list of CashFlows.Component instances
    @ In, v, int, verbosity level
    @ Out, projectLength, int, length of project (explicit or implicit)
  """
  m = 'getProjectLength'
  projectLength = settings.getProjectTime()
  if not projectLength:
    vprint(v, 0, m, 'Because project length was not specified, using least common multiple of component lifetimes.')
    lifetimes = list(c.getLifetime() for c in components)
    projectLength = lcmm(*lifetimes) + 1
  return int(projectLength)

def projectLifeCashflows(settings, components, lifetimeCashflows, projectLength, v=100, pyomoVar=False):
  """
    creates all cashflows for life of project, for all components
    @ In, settings, CashFlows.GlobalSettings, global settings
    @ In, components, list, list of CashFlows.Component instances
    @ In, lifetimeCashflows, dict, component: cashflow: np.array of annual economic values
    @ In, projectLength, int, project years
    @ In, v, int, verbosity level
    @ In, pyomoVar, boolean, if True, indicates that an expression will be constructed instead of a value calculated
    @ Out, projectCashflows, dict, dictionary of project-length cashflows (same structure as lifetime dict)
  """
  m = 'proj_life'
  # apply tax, inflation
  projectCashflows = {} # same keys as lifetimeCashflows
  for comp in components:
    tax = comp.getTax() if comp.getTax() is not None else settings.getTax()
    inflation = comp.getInflation() if comp.getInflation() is not None else settings.getInflation()
    compProjCashflows = projectComponentCashflows(comp, tax, inflation, lifetimeCashflows[comp.name], projectLength, v=v, pyomoVar=pyomoVar)
    projectCashflows[comp.name] = compProjCashflows
  return projectCashflows

def projectComponentCashflows(comp, tax, inflation, lifeCashflows, projectLength, v=100, pyomoVar=False):
  """
    does all the cashflows for a SINGLE COMPONENT for the life of the project
    @ In, comp, CashFlows.Component, component to run numbers for
    @ In, tax, float, tax rate for component as decimal
    @ In, inflation, float, inflation rate as decimal
    @ In, lifeCashflows, dict, dictionary of component lifetime cash flows
    @ In, projectLength, int, project years
    @ In, v, int, verbosity level
    @ In, pyomoVar, boolean, if True, indicates that an expression will be constructed instead of a value calculated
    @ Out, cashflows, dict, dictionary of cashflows for this component, taken to project life
  """
  m = 'proj comp'
  vprint(v, 1, m, "-"*75)
  vprint(v, 1, m, 'Computing PROJECT cash flow for Component "{}" ...'.format(comp.name))
  cashflows = {}
  # what is the first project year this component will be in existence?
  compStart = comp.getStartTime()
  # how long does each build of this component last?
  compLife = comp.getLifetime()
  # what is the last project year this component will be in existence?
  ## TODO will this work properly if start time is negative? Initial tests say yes ...
  ## note that we use projectLength as the default END of the component's cashflow life, NOT a decomission year!
  compEnd = projectLength if comp.getRepetitions() == 0 else compStart + compLife * comp.getRepetitions()
  vprint(v, 1, m, ' ... component start: {}'.format(compStart))
  vprint(v, 1, m, ' ... component end:   {}'.format(compEnd))
  for cf in comp.getCashflows():
    if cf.isTaxable():
      taxMult = 1.0 - tax
    else:
      taxMult = 1.0
    if cf.isInflated():
      inflRate = inflation + 1.0
    else:
      inflRate = 1.0 # TODO nominal inflation rate?
    vprint(v, 1, m, ' ... inflation rate: {}'.format(inflRate))
    vprint(v, 1, m, ' ... tax rate: {}'.format(taxMult))
    lifeCf = lifeCashflows[cf.name]
    singleCashflow = projectSingleCashflow(cf, compStart, compEnd, compLife, lifeCf, taxMult, inflRate, projectLength, v=v, pyomoVar=pyomoVar)
    vprint(v, 0, m, 'Project Cashflow for Component "{}" CashFlow "{}":'.format(comp.name, cf.name))
    if v < 1:
      vprint(v, 0, m, 'Year, Time-Adjusted Value')
      for y, val in enumerate(singleCashflow):
        if not pyomoVar:
          vprint(v, 0, m, '{:4d}: {: 1.9e}'.format(y, val))
        else:
          vprint(v, 0, m, '{:4d}: {:}'.format(y, type(val)))
    cashflows[cf.name] = singleCashflow

  return cashflows

def projectSingleCashflow(cf, start, end, life, lifeCf, taxMult, inflRate, projectLength, v=100, pyomoVar=False):
  """
    does a single cashflow for the life of the project
    @ In, cf, CashFlows.CashFlow, cash flow to extend to full project life
    @ In, start, int, project year in which component begins operating
    @ In, end, int, project year in which component ends operating
    @ In, life, int, lifetime of component
    @ In, lifeCf, np.array, cashflow for lifetime of component
    @ In, taxMult, float, tax rate multiplyer (1 - tax)
    @ In, inflRate, float, inflation rate multiplier (1 + inflation)
    @ In, projectLength, int, total years of analysis
    @ In, v, int, verbosity
    @ In, pyomoVar, boolean, if True, indicates that an expression will be constructed instead of a value calculated
    @ Out, projCf, np.array, cashflow for project life of component
  """
  m = 'proj c_fl'
  vprint(v, 1, m, "-"*50)
  vprint(v, 1, m, 'Computing PROJECT cash flow for CashFlow "{}" ...'.format(cf.name))
  if pyomoVar == False:
    projCf = np.zeros(projectLength)
  else:
    projCf = np.zeros(projectLength, dtype=object)
  years = np.arange(projectLength) # years in project time, year 0 is first year # TODO just indices, pandas?
  # before the project starts, after it ends are zero; we want the working part
  # ALFOA: Modified following expression (see issue #20):
  #        from operatingMask = np.logical_and(years >= start, years <= end)
  #        to operatingMask = np.logical_and(years >= start, years < end)
  operatingMask = np.logical_and(years >= start, years < end)
  operatingYears = years[operatingMask]
  startShift = operatingYears - start # y_shift
  # what year realative to production is this component in, for each operating year?
  relativeOperation = startShift % life # yReal
  # handle new builds
  ## three types of new builds:
  ### 1) first ever build (only construction cost)
  ### 2) decomission after last year ever running (assuming said decomission is inside the operational years)
  ### 3) years with both a decomissioning and a construction
  ## this is all years in which construction will occur (covers 1 and half of 3)
  newBuildMask = [a[relativeOperation==0] for a in np.where(operatingMask)]
  # NOTE make the decomissionMask BEFORE removing the last-year-rebuild, if present.
  ## This lets us do smoother numpy operations.
  decomissionMask = [newBuildMask[0][1:]]
  # if the last year is a rebuild year, don't rebuild, as it won't be operated.
  if newBuildMask[0][-1] == years[-1]:
    newBuildMask[0] = newBuildMask[0][:-1]
  ## numpy requires tuples as indices, not lists
  newBuildMask = tuple(newBuildMask)
  ## add construction costs for all of these new build years
  if not pyomoVar:
    projCf[newBuildMask] = lifeCf[0] * taxMult * np.power(inflRate, -1*years[newBuildMask])
  else:
    for i in range(len(newBuildMask[0])):
      projCf[newBuildMask[0][i]] = lifeCf[0] * taxMult * np.power(inflRate, -1*years[newBuildMask[0][i]])
  ## this is all the years in which decomissioning happens
  ### note that the [0] index is sort of a dummy dimension to help the numpy handshakes
  ### if last decomission is within project life, include that too
  if operatingYears[-1] < years[-1]:
    decomissionMask[0] = np.hstack((decomissionMask[0],np.atleast_1d(operatingYears[-1]+1)))
  if not pyomoVar:
    projCf[decomissionMask] += lifeCf[-1] * taxMult * np.power(inflRate, -1*years[decomissionMask])
  else:
    for i in range(len(decomissionMask[0])):
      projCf[decomissionMask[0][i]] += lifeCf[-1] * taxMult * np.power(inflRate, -1*years[decomissionMask[0][i]])
  #
  ## handle the non-build operational years
  nonBuildMask = [a[relativeOperation!=0] for a in np.where(operatingMask)]
  projCf[nonBuildMask] += lifeCf[relativeOperation[relativeOperation!=0]] * taxMult * np.power(inflRate, -1*years[nonBuildMask])
  return projCf

def npvSearch(settings, components, cashFlows, projectLength, v=100):
  """
    Performs NPV matching search
    TODO is the target value required to be 0?
    @ In, settings, CashFlows.GlobalSettings, global settings
    @ In, components, list, list of CashFlows.Component instances
    @ In, cashFlows, dict, component: cashflow: np.array of annual economic values
    @ In, projectLength, int, project years
    @ In, v, int, verbosity level
    @ Out, mult, float, multiplier that causes the NPV to match the target value
  """
  m = 'npv search'
  multiplied = 0.0 # cash flows that are meant to include the multiplier
  others = 0.0 # cash flows without the multiplier
  years = np.arange(projectLength)
  for comp in components:
    for cf in comp.getCashflows():
      data = cashFlows[comp.name][cf.name]
      discountRates = np.power(1.0 + settings.getDiscountRate(), years)
      discounted = np.sum(data/discountRates)
      if cf.isMultTarget():
        multiplied += discounted
      else:
        others += discounted
  targetVal = settings.getMetricTarget()
  mult = (targetVal - others)/multiplied # TODO div zero possible?
  vprint(v, 0, m, '... NPV multiplier: {: 1.9e}'.format(mult))
  # SANITY CHECL -> FCFF with the multiplier, re-calculate NPV
  if v < 1:
    npv = NPV(components, cashFlows, projectLength, settings.getDiscountRate(), mult=mult, v=v)
    if npv != targetVal:
      vprint(v, 1, m, 'NPV mismatch warning! Calculated NPV with mult: {: 1.9e}, target: {: 1.9e}'.format(npv, targetVal))
  return mult

def FCFF(components, cashFlows, projectLength, mult=None, v=100, pyomoVar=False):
  """
    Calculates "free cash flow to the firm" (FCFF)
    @ In, settings, CashFlows.GlobalSettings, global settings
    @ In, cashFlows, dict, component: cashflow: np.array of annual economic values
    @ In, projectLength, int, project years
    @ In, mult, float, optional, if provided then scale target cash flow by value
    @ In, v, int, verbosity level
    @ In, pyomoVar, boolean, if True, indicates that an expression will be constructed instead of a value calculated
    @ Out, fcff, float, free cash flow to the firm
  """
  m = 'FCFF'
  # FCFF_R for each year
  if not pyomoVar:
    fcff = np.zeros(projectLength)
  else:
    fcff = np.zeros(projectLength, dtype=object)
  for comp in components:
    for cf in comp.getCashflows():
      data = cashFlows[comp.name][cf.name]
      for i in range(len(fcff)):
        if mult is not None and cf.isMultTarget():
          fcff[i] += data[i] * mult
        else:
          fcff[i] += data[i]
  if not pyomoVar:
    vprint(v, 1, m, 'FCFF yearly (not discounted):\n{}'.format(fcff))
  else:
    vprint(v, 1, m, 'FCFF yearly (not discounted):')
    vprint(v, 1, m, 'year, FCFF')
    for year, value in zip(range(projectLength+1), fcff):
      vprint(v, 1, m, '{:}: {:}'.format(year, type(value)))
  return fcff

def NPV(components, cashFlows, projectLength, discountRate, mult=None, v=100, pyomoVar=False, returnFcff=False):
  """
    Calculates net present value of cash flows
    @ In, components, list, list of CashFlows.Component instances
    @ In, cashFlows, dict, component: cashflow: np.array of annual economic values
    @ In, projectLength, int, project years
    @ In, discountRate, float, firm discount rate to use in discounting future dollars value
    @ In, mult, float, optional, if provided then scale target cash flow by value
    @ In, pyomoVar, boolean, if True, indicates that an expression will be constructed instead of a value calculated
    @ In, returnFcff, bool, optional, if True then provide calculated FCFF as well
    @ In, v, int, verbosity level
    @ Out, npv, float, net-present value of system
    @ Out, fcff, float, optional, free cash flow to the firm for same system
  """
  m = 'NPV'
  fcff = FCFF(components, cashFlows, projectLength, mult=mult, v=v, pyomoVar=pyomoVar)
  npv = npf.npv(discountRate, fcff)
  if not pyomoVar:
    vprint(v, 0, m, '... NPV: {: 1.9e}'.format(npv))
  else:
    vprint(v, 0, m, '... NPV: {:}'.format(type(npv)))
  if not returnFcff:
    return npv
  else:
    return npv, fcff

def IRR(components, cashFlows, projectLength, v=100):
  """
    Calculates internal rate of return for system of cash flows
    @ In, components, list, list of CashFlows.Component instances
    @ In, cashFlows, dict, component: cashflow: np.array of annual economic values
    @ In, projectLength, int, project years
    @ In, v, int, verbosity level
    @ Out, irr, float, internal rate of return
  """
  m = 'IRR'
  fcff = FCFF(components, cashFlows, projectLength, mult=None, v=v) # TODO mult is none always?
  irr = npf.irr(fcff)
  vprint(v, 1, m, '... IRR: {: 1.9e}'.format(irr))
  return irr

def PI(components, cashFlows, projectLength, discountRate, mult=None, v=100):
  """
    Calculates the profitability index for system
    @ In, components, list, list of CashFlows.Component instances
    @ In, cashFlows, dict, component: cash flow: np.array of annual economic values
    @ In, projectLength, int, project years
    @ In, discountRate, float, firm discount rate to use in discounting future dollars value
    @ In, mult, float, optional, if provided then scale target cash flow by value
    @ In, v, int, verbosity level
    @ Out, pi, float, profitability index
  """
  m = 'PI'
  npv, fcff = NPV(components, cashFlows, projectLength, discountRate, mult=mult, v=v, returnFcff=True)
  pi = -1.0 * npv / fcff[0] # yes, really! This seems strange, but it also seems to be right.
  vprint(v, 1, m, '... PI: {: 1.9e}'.format(pi))
  return pi

def gcd(a, b):
  """
    Find greatest common denominator
    @ In, a, int, first value
    @ In, b, int, sescond value
    @ Out, a, int, greatest common denominator
  """
  while b:
    a, b = b, a % b
  return a

def lcm(a, b):
  """
    Find least common multiple
    @ In, a, int, first value
    @ In, b, int, sescond value
    @ Out, lcm, int, least common multiple
  """
  return a * b // gcd(a, b)

def lcmm(*args):
  """
    Find the least common multiple of many values
    @ In, args, list, list of integers to find lcm for
    @ Out, lcmm, int, least common multiple of collection
  """
  return functools.reduce(lcm, args)

#=====================
# MAIN METHOD
#=====================
def run(settings, components, variables, pyomoVar=False):
  """
    @ In, settings, CashFlows.GlobalSettings, global settings
    @ In, components, list, list of CashFlows.Component instances
    @ In, variables, dict, variables from RAVEN
    @ In, pyomoVar, boolean, if True, indicates that an expression will be constructed instead of a value calculated
    @ Out, results, dict, economic metric results
  """
  # make a dictionary mapping component names to components
  compsByName = dict((c.name, c) for c in components)
  v = settings._verbosity
  m = 'run'
  vprint(v, 0, m, 'Starting CashFlow Run ...')
  # check mapping of drivers and determine order in which they should be evaluated
  vprint(v, 0, m, '... Checking if all drivers present ...')
  ordered = checkDrivers(settings, components, variables, v=v, pyomoVar=pyomoVar)


  # compute project cashflows
  ## this comes in multiple styles!
  ## -> for the "capex/amortization" cashflows, as follows:
  ##    - compute the COMPONENT LIFE cashflow for the component
  ##    - loop the COMPONENT LIFE cashflow until it's as long as the PROJECT LIFE cashflow
  ## -> for the "recurring" sales-type cashflow, as follows:
  ##    - there should already be enough information for the entire PROJECT LIFE
  ##    - if not, and there's only one entry, repeat that entry for the entire project life
  vprint(v, 0, m, '='*90)
  vprint(v, 0, m, 'Component Lifetime Cashflow Calculations')
  vprint(v, 0, m, '='*90)
  lifetimeCashflows = defaultdict(dict) # keys are component, cashflow, then indexed by lifetime
  for ocf in ordered:
    if ocf in variables or ocf == 'EndNode': # TODO why this check for ocf in variables? Should it be comp, or cf?
      continue
    compName, cfName = ocf.split('|')
    comp = compsByName[compName]
    cf = comp.getCashflow(cfName)
    # if this component is a "recurring" type, then we don't need to do the lifetime cashflow bit
    #if cf.type == 'Recurring':
    #  raise NotImplementedError # FIXME how to do this right?
    # calculate cash flow for component's lifetime for this cash flow
    lifeCf = componentLifeCashflow(comp, cf, variables, lifetimeCashflows, v=0, pyomoVar=pyomoVar)
    lifetimeCashflows[compName][cfName] = lifeCf

  vprint(v, 0, m, '='*90)
  vprint(v, 0, m, 'Project Lifetime Cashflow Calculations')
  vprint(v, 0, m, '='*90)
  # determine how the project life is calculated.
  projectLength = getProjectLength(settings, components, v=v)
  vprint(v, 0, m, ' ... project length: {} years'.format(projectLength))
  projectCashflows = projectLifeCashflows(settings, components, lifetimeCashflows, projectLength, v=v, pyomoVar=pyomoVar)
  # preserve cashflows by component so they're reportable as outputs

  vprint(v, 0, m, '='*90)
  vprint(v, 0, m, 'Economic Indicator Calculations')
  vprint(v, 0, m, '='*90)
  indicators = settings.getIndicators()
  outputType = settings.getOutput()

  results = {}
  if 'NPV_search' in indicators:
    metric = npvSearch(settings, components, projectCashflows, projectLength, v=v)
    results['NPV_mult'] = metric
  if 'NPV' in indicators:
    metric = NPV(components, projectCashflows, projectLength, settings.getDiscountRate(), v=v, pyomoVar=pyomoVar)
    results['NPV'] = metric
  if 'IRR' in indicators:
    metric = IRR(components, projectCashflows, projectLength, v=v)
    results['IRR'] = metric
  if 'PI' in indicators:
    metric = PI(components, projectCashflows, projectLength, settings.getDiscountRate(), v=v)
    results['PI'] = metric
  results['outputType'] = outputType

  if outputType is True:
    results["all_data"] = projectCashflows

  return results


#=====================
# PRINTING STUFF
#=====================
def vprint(threshold, desired, method, *msg):
  """
    Light wrapper for printing that considers verbosity levels
    @ In, threshold, int, cutoff verbosity
    @ In, desired, int, requested message verbosity level
    @ In, method, str, name of method raising print
    @ In, msg, list(str), messages to print
    @ Out, None
  """
  if desired >= threshold:
    print('CashFlow INFO ({}):'.format(method), *msg)<|MERGE_RESOLUTION|>--- conflicted
+++ resolved
@@ -136,11 +136,7 @@
       # does the driver come from the variable list, or from another cashflow, or is it already evaluated?
       cfn = '{}|{}'.format(comp.name, cf.name)
       found = False
-<<<<<<< HEAD
-      if driver is None or mathUtils.isAFloatOrInt(driver) or isinstance(driver, np.ndarray):
-=======
-      if driver is None or utils.isAFloatOrInt(driver) or isinstance(driver, np.ndarray) or pyomoVar:
->>>>>>> 46ba0c86
+      if driver is None or mathUtils.isAFloatOrInt(driver) or isinstance(driver, np.ndarray) or pyomoVar:
         found = True
         # TODO assert it's already filled?
         evaluated.append(cfn)
