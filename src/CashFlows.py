--- conflicted
+++ resolved
@@ -24,11 +24,7 @@
 import xml.etree.ElementTree as ET
 
 import numpy as np
-<<<<<<< HEAD
-=======
-import time
 import itertools as it
->>>>>>> c27afa9e
 
 from ..src import Amortization
 
