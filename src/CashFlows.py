# Copyright 2020, Battelle Energy Alliance, LLC
#
# All Rights Reserved
#
# Licensed under the Apache License, Version 2.0 (the "License");
# you may not use this file except in compliance with the License.
# You may obtain a copy of the License at
#
# http://www.apache.org/licenses/LICENSE-2.0
#
# Unless required by applicable law or agreed to in writing, software
# distributed under the License is distributed on an "AS IS" BASIS,
# WITHOUT WARRANTIES OR CONDITIONS OF ANY KIND, either express or implied.
# See the License for the specific language governing permissions and
# limitations under the License.
"""
@authors: A. S. Epiney, P. Talbot, C. Wang, A. Alfonsi

Defines the Economics entity.
Each component (or source?) can have one of these to describe its economics.
"""
from __future__ import unicode_literals, print_function
import os
import sys
from collections import defaultdict
#from typing_extensions import Required #Where did this line come from??
import xml.etree.ElementTree as ET

import numpy as np
import time

from ..src import Amortization

from framework.utils import mathUtils
from framework.utils import InputData, InputTypes, TreeStructure, xmlUtils

class GlobalSettings:
  """
    Stores general settings for a CashFlow calculation.
  """
  ##################
  # INITIALIZATION #
  ##################
  @classmethod
  def getInputSpecs(cls):
    """
      Collects input specifications for this class.
      @ In, None
      @ Out, glob, InputData, specs
    """
    input_specs = InputData.parameterInputFactory('Global',
            descr=r"""The \xmlNode{Global} block contains the general framework for the analysis and some definitions applied to all cash flows. Exactly one \xmlNode{Global} block has to be provided. The \xmlNode{Global} block does not have any attributes.""")

    ind = InputData.parameterInputFactory('Indicator', contentType=InputTypes.StringListType,
          descr=r"""This block contains the list of cash flows considered in the computation of the economic indicator. See "CashFlows" definition below.
          of the cash flows. Only cash flows listed here are considered. Any additional cash flows defined, but not listed, are ignored. Input each cash flow with the syntax \\$Component_name | CashFlow_name$. """)

    ind.addParam('name', param_type=InputTypes.StringListType, required=True, descr=r"""
          The names of the economic indicators that should be computed. So far, \textbf{`NPV',} \textbf{`NPV\_search,'} \textbf{`IRR',} and \textbf{`PI'} are supported. More than one indicator can be requested.
          The \xmlAttr{name} attribute can contain a comma-separated list as shown in the example in Listing  ref{lst:InputExample}. \\

          \textbf{Note on IRR and PI search}: Although the only search keyword allowed in \xmlAttr{name} is \textbf{NPV\_search}, it is possible to perform IRR and PI searches as well.
          \begin{itemize}
          \item To do an IRR search, set the DiscountRate desired IRR and perform an NPV search with the target of '0'.
          \item To do a PI search, perform an NPV search where the target PI is multiplied with the initial investment.
          \end{itemize}""")

    ind.addParam('target', param_type=InputTypes.FloatType, required=False,
          descr=r"""Target value for the NPV search (i.e. \textbf{'0'}) will look for '$x$' so that $NPV(x) = 0$.""")

    input_specs.addSub(ind)

    input_specs.addSub(InputData.parameterInputFactory('DiscountRate', contentType=InputTypes.FloatType,
                         descr=r"""\textbf{Required input}. The discount rate used to compute the NPV and PI. This is not used for the computation of the IRR (although it must be input)."""))
    input_specs.addSub(InputData.parameterInputFactory('tax', contentType=InputTypes.FloatType,
                         descr=r"""\textbf{Required input}. The standard tax rate used to compute the taxes if no other tax rate is specified in the component blocks. If a tax rate is specified inside a component block, the componet will use that tax rate. If no tax rate is specified in a component, this standard tax rate is used for the component. See later in the definition of the cash flows for more details on using tax rate."""))
    input_specs.addSub(InputData.parameterInputFactory('inflation', contentType=InputTypes.FloatType,
                         descr=r"""\textbf{Optional input}.The standard inflation rate used to compute the inflation if no other inflation rate is specified in the component blocks. If an inflation rate is specified inside a component block, the componet will use that inflation rate. If no inflation rate is specified in a component, this standard inflation rate is used for the component. See later in the definition of the cash flows for more details on using tax rate."""))
    input_specs.addSub(InputData.parameterInputFactory('ProjectTime', contentType=InputTypes.IntegerType,
                         descr=r"""\textbf{Optional input}. If it is included in the input, the global project time is not the LCM of all components (see \xmlNode{Indicator} for more information), but the time indicated here."""))
    input_specs.addSub(InputData.parameterInputFactory('Output', contentType=InputTypes.BoolType,
                          descr = r"""\textbd{Optional input}. Choose 'True' for a detailed output or 'False' for a simple output. You must create a seperate output file in RAVEN to use this feature. The variables must use specific names.
                          Create a variable called 'ComponentName_CashFlowName' for each component. If MACRS depreciation is used, add variables 'ComponentName_Depreciate' and 'ComponentName_Amortize'. See User Guide for further details. Default setting is False."""))

    return input_specs

  def __init__(self, verbosity=100, **kwargs):
    """
      Constructor.
      @ In, **kwargs, dict, general keyword arguments: verbosity
      @ In, verbosity, int, used to control the output information
      @ Out, None
    """
    self._verbosity = verbosity
    self._metrics = None
    self._discountRate = None
    self._tax = None
    self._inflation_rate = None
    self._projectTime = None
    self._indicators = None
    self._activeComponents = None
    self._metricTarget = None
    self._components = []
    self._outputType = None

  def readInput(self, source):
    """
      Sets settings from input file
      @ In, source, InputData.ParameterInput, input from user
      @ Out, None
    """
    # TODO make readInput call setParams so there's a uniform place to change things!
    if isinstance(source, (ET.Element, TreeStructure.InputNode)):
      specs = self.getInputSpecs()()
      specs.parseNode(source)
    else:
      specs = source
    for node in specs.subparts:
      name = node.getName()
      val = node.value
      if name == 'DiscountRate':
        self._discountRate = val
      elif name == 'tax':
        self._tax = val
      elif name == 'inflation':
        self._inflation_rate = val
      elif name == 'ProjectTime':
        self._projectTime = val + 1 # one for the construction year!
      elif name == 'Output':
        self._outputType = val
      elif name == 'Indicator':
        self._indicators = node.parameterValues['name']
        self._metricTarget = node.parameterValues.get('target', None)
        activeCf = val
        self._activeComponents = defaultdict(list)
        for request in activeCf:
          try:
            comp, cf = request.split('|')
          except ValueError:
            raise IOError('Expected active components in <Indicators> to be formatted as Component|Cashflow, but got {}'.format(request))
          self._activeComponents[comp].append(cf)
    self.checkInitialization()

  def setParams(self, params):
    """
      Sets the settings from a dictionary, instead of via an input file.
      @ In, params, dict, settings
      @ Out, None
    """
    for name, val in params.items():
      if name == 'DiscountRate':
        self._discountRate = val
      elif name == 'tax':
        self._tax = val
      elif name == 'inflation':
        self._inflation_rate = val
      elif name == 'Output':
        self._outputType = val
      elif name == 'ProjectTime':
        self._projectTime = val + 1 # one for the construction year!
      elif name == 'Indicator':
        self._indicators = val['name']
        self._metricTarget = val.get('target', None)
        activeCf = val['active']
        self._activeComponents = defaultdict(list)
        for request in activeCf:
          try:
            comp, cf = request.split('|')
          except ValueError:
            raise IOError('Expected active components in <Indicators> to be formatted as Component|Cashflow, but got {}'.format(request))
          self._activeComponents[comp].append(cf)
    self.checkInitialization()

  def checkInitialization(self):
    """
      Checks that the reading in of inputs resulted in a sensible
      set of global data. Should be checked whenever a new GlobalSetting is created
      and initialized.
      @ In, None
      @ Out, None
    """
    # required entries
    if self._discountRate is None:
      raise IOError('Missing <DiscountRate> from global parameters!')
    if self._tax is None:
      raise IOError('Missing <tax> from global parameters!')
    if self._inflation_rate is None:
      raise IOError('Missing <inflation> from global parameters!')
    if self._indicators is None:
      raise IOError('Missing <Indicator> from global parameters!')
    # specialized
    if 'NPV_search' in self._indicators and self._metricTarget is None:
      raise IOError('"NPV_search is an indicator and <target> is missing from <Indicators> global parameter!')
    for ind in self._indicators:
      if ind not in ['NPV_search', 'NPV', 'IRR', 'PI']:
        raise IOError('Unrecognized indicator type: "{}"'.format(ind))

  #######
  # API #
  #######
  def getActiveComponents(self):
    """
      Get the active components for the whole project
      @ In, None
      @ Out, self._activeComponents, dict, {componentName: listOfCashFlows}, the dict of active components
    """
    return self._activeComponents

  def getDiscountRate(self):
    """
      Get the global discount rate
      @ In, None
      @ Out, self._discountRate, float, discount rate
    """
    return self._discountRate

  def getInflation(self):
    """
      Get the global inflation
      @ In, None
      @ Out, self._inflation_rate, None or float, the inflation for the whole project
    """
    return self._inflation_rate

  def getIndicators(self):
    """
      Get the indicators
      @ In, None
      @ Out, self._indicators, string, string list of indicators, such as NPV, IRR.
    """
    return self._indicators

  def getMetricTarget(self):
    """
      Get the metric target
      @ In, None
      @ Out, self._metricTarget, float, the target metric
    """
    return self._metricTarget

  def getProjectTime(self):
    """
      Get whole project time
      @ In, None
      @ Out, self._projectTime, int, the project time
    """
    return self._projectTime

  def getTax(self):
    """
      Get the global tax rate
      @ In, None
      @ Out, self._tax, float, tax rate
    """
    return self._tax

  def getOutput(self):
    """
      Get output type
      @ In, None
      @ Out, self._outputType, Boolean, output type
    """
    return self._outputType


class Component:
  """
    Just a holder for multiple cash flows, and methods for doing stuff with them
    Note the class can be constructed by reading from the XML (readInput) or directly TODO consistency
  """
  nodeVarMap = {'Life_time': '_lifetime',
                  'StartTime': '_startTime',
                  'Repetitions': '_repetitions',
                  'tax': '_specificTax',
                  'inflation': '_specificInflation',
                  }
  ##################
  # INITIALIZATION #
  ##################
  @classmethod
  def getInputSpecs(cls):
    """
      Collects input specifications for this class.
      @ In, None
      @ Out, comp, InputData, specs
    """

    input_specs = InputData.parameterInputFactory('Component', ordered=False, baseNode=None,
                         descr=r"""The user can define as many \xmlNode{Component} blocks as needed. A "component" is a part or collection of parts of the total system build that each share the same lifetime and cash flows,
                                such as a gas turbine, a battery, or a nuclear plant. Each component needs to have a \xmlAttr{name} attribute that is unique.
                                Each \xmlNode{Component} has to have one \xmlNode{Life\_time} block and as many \xmlNode{CashFlow} blocks as needed.""")

    input_specs.addParam('name', param_type=InputTypes.StringType, required=True,
                         descr=r"""The unique name of the component.""")

    input_specs.addSub(InputData.parameterInputFactory('Life_time', contentType=InputTypes.IntegerType,
                         descr=r"""The lifetime of the component in years. This is used to compute the LCM of all components involved in the
                                computation of the economics indicator. For more details see NPV, IRR, and PI explanations above."""))

    input_specs.addSub(InputData.parameterInputFactory('StartTime', contentType=InputTypes.IntegerType,
                         descr=r"""This is an optional input. If this input is specified for one or more components, the \xmlNode{Global}
                                input \xmlNode{ProjectTime} is required. This input specifies the year in which this component is going to be built for the first time,
                                and will henceforth be included in the cash flows. The default is 0 and the component is built at the start of the project (year 0).
                                For example, if the \xmlNode{ProjectTime} is 100 years, and for this component, the \xmlNode{StartTime} is 20 years, the cash flows for this
                                component would be zero for years 0 to 19 of the project. Year 20 of the project would be year 0 of this component, project year 21 would be component year 1, and so on.
                                """))

    input_specs.addSub(InputData.parameterInputFactory('Repetitions', contentType=InputTypes.IntegerType,
                         descr=r"""This is an optional input. If this input is specified for one or more components, the \xmlNode{Global}
                                input \xmlNode{ProjectTime} is required. This input specifies the number of times this component is going to be rebuilt. The default is 0,
                                which indicates that the component is going to be rebuilt indefinitely until the project end (\xmlNode{ProjectTime}) is reached.
                                Lets assume the \xmlNode{ProjectTime} is 100 years, and the component \xmlNode{Life\_time} is 20 years. Specifying three repetitions of this
                                component will build three components in succession, at years 0, 20, and 40. For years 61 to 100 of the project, the cash flows for this component would be zero."""))

    input_specs.addSub(InputData.parameterInputFactory('tax', contentType=InputTypes.FloatType,
                         descr=r"""This is an optional input. If the tax rate is specified here, inside the component block, the component will use this tax rate.
                                If no tax rate is specified in the component, the standard tax rate from the \xmlNode{Global} block is used for the component."""))

    input_specs.addSub(InputData.parameterInputFactory('inflation', contentType=InputTypes.FloatType,
                         descr=r"""This is an optional input. If the inflation rate is specified here, inside the component block,
                                the component will use this inflation rate. If no inflation rate is specified in the component, the standard inflation rate from the \xmlNode{Global}
                                block is used for the component."""))

    cfs = InputData.parameterInputFactory('CashFlows',
                          descr=r"""The user can define any number of "cash flows" for a component. Each cash flow is of the form given in
                                  Eq. \ref{eq:CF} where $y$ is the year from 0 (capital investment) to the end of the \xmlNode{Life\_time} of the component.
                                  \begin{equation}\label{eq:CF}
                                  CF_{y}=mult\cdot\alpha_{y}\left ( \frac{driver_{y}}{ref} \right )^{X}
                                  \end{equation}""")

    capex = Capex.getInputSpecs()
    recur = Recurring.getInputSpecs()
    cfs.addSub(capex)
    cfs.addSub(recur)
    input_specs.addSub(cfs)


    return input_specs

  def __init__(self, verbosity=100, **kwargs):
    """
      Constructor.
      @ In, kwargs, dict, general keyword arguments: verbosity
      @ In, verbosity, int, used to control the output information
      @ Out, None
    """
    #self._owner = owner # cash flow user that uses this group
    self._verbosity = verbosity
    self._lifetime = None # lifetime of the component
    self.name = None
    self._cashFlows = []
    self._startTime = None
    self._repetitions = None
    self._specificTax = None
    self._specificInflation = None


  def readInput(self, source):
    """
      Sets settings from input file
      @ In, source, InputData.ParameterInput, input from user
      @ Out, None
    """
    print(' ... loading economics ...')
    # allow readInput argument to be either xml or input specs
    if isinstance(source, (ET.Element, TreeStructure.InputNode)):
      specs = self.getInputSpecs()()
      specs.parseNode(source)
    else:
      specs = source
    self.name = specs.parameterValues['name']
    # read in specs
    ## since all of these are simple value setters, use a mapping
    for itemName, attr in self.nodeVarMap.items():
      item = specs.findFirst(itemName)
      if item is not None:
        setattr(self, attr, item.value)
    cfs = specs.findFirst('CashFlows')
    if cfs is not None:
      for sub in cfs.subparts:
        newCfs = self._cashFlowFactory(sub) #CashFlow(self.name, verbosity=self._verbosity)
        self.addCashflows(newCfs)
    self.checkInitialization()

  def setParams(self, paramDict):
    """
      Sets the settings from a dictionary, instead of via an input file.
      @ In, paramDict, dict, settings
      @ Out, None
    """
    for name, value in paramDict.items():
      if name == 'name':
        self.name = value
      elif name == 'cash_flows':
        self._cashFlows = value
      else:
        # remainder are mapped
        attrName = self.nodeVarMap.get(name, None)
        if attrName is None:
          continue
        setattr(self, attrName, value)
    self.checkInitialization()

  def checkInitialization(self):
    """
      Checks that the reading in of inputs resulted in a sensible
      set of data. Should be checked whenever a new Component is created
      and initialized.
      @ In, None
      @ Out, None
    """
    missing = 'Component "{comp}" is missing the <{node}> node!'
    if self._lifetime is None:
      raise IOError(missing.format(comp=self.name, node='Life_time'))
    # check cashflows
    for cf in self._cashFlows:
      # set up parameters to match this component's lifetime
      params = dict((attr, cf.getParam(attr)) for attr in ['alpha', 'driver'])
      params = cf.extendParameters(params, self._lifetime+1)
      cf.setParams(params)
      # alpha needs to be either: a variable (Recurring type cash flow) or a lifetime+1 length array
      # TODO move check to specific cashflows!
      cf.checkParamLengths(self._lifetime+1)
    # TODO this isn't a check, this is setting defaults. Should this be a different method?
    if self._startTime is None:
      self._startTime = 0
    if self._repetitions is None:
      self._repetitions = 0 # NOTE that 0 means infinite repetitions!

  #######
  # API #
  #######
  def addCashflows(self, cf):
    """
      Add the cashflows for this component
      @ In, cf, list, list of CashFlow objects
      @ Out, None
    """
    self._cashFlows.extend(cf)

  def countMulttargets(self):
    """
      Get the number of targets this component
      @ In, None
      @ Out, countMulttargets, int, the number of cash flows
    """
    return sum(cf._multTarget is not None for cf in self._cashFlows)

  def getCashflow(self, name):
    """
      Get the cash flow with provided name for this component
      @ In, name, string, the name of cash flow object
      @ Out, cf, CashFlow Object, the cash flow object
    """
    for cf in self._cashFlows:
      if cf.name == name:
        return cf

  def getCashflows(self):
    """
      Get the  for this component
      @ In, None
      @ Out, self._cashFlows, list, list of cash flow objects
    """
    return self._cashFlows

  def getInflation(self):
    """
      Get the inflation for this component
      @ In, None
      @ Out, self._specificInflation, None or float, the inflation of this component
    """
    return self._specificInflation

  def getLifetime(self):
    """
      Provides the lifetime of this cash flow user.
      @ In, None
      @ Out, lifetime, int, lifetime
    """
    return self._lifetime

  def getMultipliers(self):
    """
      Get the multipliers for this component
      @ In, None
      @ Out, multipliers, list, list of multipliers
    """
    return list(cf.getMultiplier() for cf in self._cashFlows)

  def getRepetitions(self):
    """
      Get the repetitions for this component
      @ In, None
      @ Out, repetitions, int, the number of repetitions
    """
    return self._repetitions

  def getStartTime(self):
    """
      Get the _startTime for this component
      @ In, None
      @ Out, _startTime, int, the start time of this component
    """
    return self._startTime

  def getTax(self):
    """
      Get the tax rate for this component
      @ In, None
      @ Out, self._tax, float, tax rate
    """
    return self._specificTax

  #############
  # UTILITIES #
  #############
  def _cashFlowFactory(self, specs):
    """
      based on the InputData specs provided, returns the appropriate CashFlow
      @ In, specs, instant of InputData.ParameterInput, specs of provided InputData
      @ Out, created, list, list of cash flow objects
    """
    created = []
    # get the type of this node, whether we're talking XML or RAVEN.InputData
    if not isinstance(specs, InputData.ParameterInput):
      raise TypeError('Unrecognized source specifications type: {}'.format(type(specs)))
    # create the appropriate cash flows
    typ = specs.getName()
    if typ == 'Recurring':
      # this is simple, only need one cash flow to be created
      new = Recurring(component=self.name, verbosity=self._verbosity)
      new.readInput(specs)
      created.append(new)
    elif typ == 'Capex':
      # in addition to the node itself, need to add depreciation if requested
      new = Capex(component=self.name, verbosity=self._verbosity)
      new.readInput(specs)
      deprs = self._createDepreciation(new)
      created.append(new)
      created.extend(deprs)
    #elif typ == 'Custom':
    #  new = CashFlow(self.name, self._verbosity)
    #  created.append(new)
    else:
      raise TypeError('Unrecognized cash flow type:', typ)
    return created

  def _createDepreciation(self, ocf):
    """
      creates amortization cash flows depending on the originating capex cash flow
      @ In, ocf, instant of CashFlow, instant of CashFlow object
      @ Out, depreciation, list, [pos, neg], list amortization and depreciation objects
    """
    # use the reference plant price
    amort = ocf.getAmortization()
    if amort is None:
      return []
    print('DEBUGG amortizing cf:', ocf.name)
    originalValue = ocf.getParam('alpha') * -1.0 #start with a positive value
    scheme, plan = amort
    alpha = Amortization.amortize(scheme, plan, 1.0, self._lifetime)
    # first cash flow is POSITIVE on the balance sheet, is not taxed, and is a percent of the target
    pos = Amortizor(component=self.name, verbosity=self._verbosity)
    params = {'name': '{}_{}_{}'.format(self.name, 'amortize', ocf.name),
              'driver': '{}|{}'.format(self.name, ocf.name),
              'tax': False,
              'inflation': 'real',
              'alpha': alpha,
              # TODO is this reference and X right????
              'reference': 1.0, #ocf.getParam('reference'),
              'X': 1.0, #ocf.getParam('scale')
              }
    pos.setParams(params)
    # second cash flow is as the first, except negative and taxed
    neg = Amortizor(component=self.name, verbosity=self._verbosity)
    nalpha = np.zeros(len(alpha))
    nalpha[alpha != 0] = -1
    print('DEBUGG amort alpha:', alpha)
    print('DEBUGG depre alpha:', nalpha)
    params = {'name': '{}_{}_{}'.format(self.name, 'depreciate', ocf.name),
              'driver': '{}|{}'.format(self.name, pos.name),
              'tax': True,
              'inflation': 'real',
              'alpha': nalpha,
              'reference': 1.0,
              'X': 1.0}
    neg.setParams(params)
    return [pos, neg]


class CashFlow:
  """
    Hold the economics for a single cash flow, C = m * a * (D/D')^x
    where:
      C is the cashflow ($)
      m is a scalar multiplier
      a is the value of the widget, based on the D' volume sold
      D is the amount of widgets sold
      D' is the nominal amount of widgets sold
      x is the scaling factor
  """
  ##################
  # INITIALIZATION #
  ##################
  missingNodeTemplate = 'Component "{comp}" CashFlow "{cf}" is missing the <{node}> node!'

  @classmethod
  def getInputSpecs(cls, specs):
    """
      Collects input specifications for this class.
      @ In, specs, InputData, specs
      @ Out, specs, InputData, specs
    """
    # ONLY appends to existinc specs!
    #cf = InputData.parameterInputFactory('CashFlow')

    specs.addParam('name', param_type=InputTypes.StringType, required=True,
                       descr=r"""Assign a unique name to the cash flow. The name of the cash flow has to be unique across all components. This is the name that can be listed in the
                            \xmlNode{Indicator} node of the \xmlNode{Global} block.""")

    specs.addParam('tax', param_type=InputTypes.BoolType, required=False,
                         descr=r"""Indicate whether or not tax is applied to this cash flow. Can be \textbf{true} or \textbf{false}. If it is \textbf{true}, the cash flow is multiplied by $(1-tax)$, where tax
                                is the rate given in \xmlNode{tax} in the \xmlNode{Global}
                                block. As an example, the cash flow of \textit{comp2} for year 100 in Listing \ref{lst:InputExample} would become $CF^{comp2}_{39}(1-tax)$.
                                If a cash flow with \xmlAttr{tax}$=$\textbf{true} is the driver of another cash flow, the cash flow without the tax applied is used as driver for the new cash flow.
                                The limitation of having a global tax rate will be lifted in future version of the \textbf{TEAL.CashFlow} module. In future versions of TEAL, you will be able to
                                input different tax rates for each component, since they might be in different tax regions.""") #does without tax mean minus tax or without tax considered?

    infl = InputTypes.makeEnumType('inflation_types', 'inflation_type', ['True', 'False', 'real', 'none']) # "nominal" not yet implemented
    specs.addParam('inflation', param_type=infl, required=False,
                         descr=r"""Determines whether inflation should be applied to this cashflow (True) or ignored (False).
                               For historical reasons, "none" is treated as False and "real" is treated as True. If a CashFlow
                               is expressed in present dollars, inflation should not be applied; however, if a CashFlow is expressed
                               in inflation-included future dollars, then inflation should be applied. Note that inflation is applied
                               in addition to the discount rate, so discount rate should not include inflation; if discount rate includes
                               inflation, then CashFlows should not apply inflation.
                               If inflation is True, then the cash flow is multiplied by
                               $(1+inflation)^{-y}$, where inflation is given by \xmlNode{inflation} in the \xmlNode{Global} block, and $y$ goes from year 0 (capital investment)
                               to the project lifetimes.
                              This means that the cash flows as expressed in Listing \ref{lst:InputExample} are multiplied with the inflation seen from today. For example, the cash
                              flow for \textit{comp2} for year 100 assuming it includes inflation would be $CF^{comp2}_{39}(1+inflation)^{-100}$.
                              If a cash flow with \xmlAttr{inflation} is the driver of another cash flow, the cash flow without
                              the inflation applied is used as driver for the new cash flow.""")

    specs.addParam('mult_target', param_type=InputTypes.BoolType, required=False,
                         descr=r"""Can be \textbf{true} or \textbf{false}. If \textbf{true}, it means that this cash flow multiplies
                              the search variable `$x$' as explained in the NPV\_search option above.
                              If the NPV\_search option is used, at least one cash flow has to have \xmlAttr{mult\_target}$=$\textbf{true}.""")

    specs.addParam('multiply', param_type=InputTypes.StringType, required=False,
                         descr=r"""This is an optional attribute. This can be the name of any scalar variable passed in from RAVEN. This number
                                is $mult$ in Eq. \ref{eq:CF} that multiplies the cash flow. Although alpha and mult are both multipliers in Eq. 5, they are not interchangeable.""")

    specs.addSub(InputData.parameterInputFactory('driver', contentType=InputTypes.InterpretedListType,
                         descr=r"""This is the $driver$ from Eq. \ref{eq:CF}. The driver is the variable defined in RAVEN that will affect the value of the cash flow. For example, if the cash flow is a capital cost based on plant electric generating capacity,
                            the driver would be the variable sampled in RAVEN that defines the plant capacity in MW. In the case of a variable cost, the driver might be the variable in RAVEN that defines the yearly production of the plant in MWh.
                            This can be any variable passed in from RAVEN or the name of another cash flow. If it is passed in from RAVEN, it has to be either a scalar or a vector with length \xmlNode{Life\_time} + 1.
                              If it is a scalar, all $driver_{y}$ in Eq. \ref{eq:CF}  are the same for all years of the project life. If it is a vector instead, each
                              year of the project \xmlNode{Life\_time} will have its corresponding value for the driver. If the driver is another
                              cash flow, the project \xmlNode{Life\_time} of the component to which the driving cash flow belongs has to be the same as the project."""))

    specs.addSub(InputData.parameterInputFactory('alpha', contentType=InputTypes.InterpretedListType,
                         descr=r"""Alpha, $\alpha_{y}$, is a multiplier of the cash flow (see Eq. \ref{eq:CF}) that converts the driver into a corresponding cashflow. For example, if a reference value is used,
                              alpha will be the corresponding cost to the reference value. Similar to \xmlNode{driver}, alpha can be
                              either scalar or vector. If a vector, exactly \xmlNode{Life\_time}$ + 1$
                              values are expected --- one for $y=0$ to $y=$\xmlNode{Life\_time}. If a scalar, we assume alpha is zero for all years of the lifetime
                              of the component except the year zero (the provided scalar value will be used for year zero), which is the construction year."""))
    return specs

  def __init__(self, component=None, verbosity=100, **kwargs):
    """
      Constructor
      @ In, component, CashFlowUser instance, optional, cash flow user to which this cash flow belongs
      @ Out, None
    """
    # assert component is not None # TODO is this necessary? What if it's not a component-based cash flow?
    self.type = 'generic'
    self._component = component # component instance to whom this cashflow belongs, if any
    self._verbosity = verbosity
    # equation values
    self._driver = None       # "quantity produced", D
    self._alpha = None        # "price per produced", a
    self._reference = None
    self._scale = None

    # other params
    self.name = None          # base name of cash flow
    self.type = None          # Capex, Recurring, Custom
    self._taxable = None      # apply tax or not
    self._inflatable = False  # apply inflation or not; by default most cashflows should not need this
    self._multTarget = None   # true if this cash flow gets multiplied by a global multiplier (e.g. NPV=0 search) (?)
    self._multiplier = None   # arbitrary scalar multiplier (variable name)
    self._depreciate = None

  def readInput(self, item):
    """
      Sets settings from input file
      @ In, item, InputData.ParameterInput, parsed specs from user
      @ Out, None
    """
    self.name = item.parameterValues['name']
    print(' ... ... loading cash flow "{}"'.format(self.name))
    # driver and alpha are specific to cashflow types # self._driver = item.parameterValues['driver']
    for key, value in item.parameterValues.items():
      if key == 'tax':
        self._taxable = value
      elif key == 'inflation':
        self._inflatable = value in ['True', 'real']
      elif key == 'mult_target':
        self._multTarget = value
      elif key == 'multiply':
        self._multiplier = value
    for sub in item.subparts:
      if sub.getName() == 'alpha':
        self._alpha = self.setVariableOrFloats(sub.value)
      elif sub.getName() == 'driver':
        self._driver = self.setVariableOrFloats(sub.value)
      if sub.getName() == 'reference':
        self._reference = sub.value
      elif sub.getName() == 'X':
        self._scale = sub.value
    self.checkInitialization()

  def setParams(self, paramDict):
    """
      Sets the settings from a dictionary, instead of via an input file.
      @ In, paramDict, dict, settings
      @ Out, None
    """
    for name, val in paramDict.items():
      if name == 'name':
        self.name = val
      elif name == 'driver':
        self._driver = val
      elif name == 'tax':
        self._taxable = val
      elif name == 'inflation':
        self._inflatable = val in [True, 1, 'True', 'real']
      elif name == 'mult_target':
        self._multTarget = val
      elif name == 'multiply':
        self._multiplier = val
      elif name == 'alpha':
        self._alpha = np.atleast_1d(val)
      elif name == 'reference':
        self._reference = val
      elif name == 'X':
        self._scale = val
      elif name == 'depreciate':
        self._depreciate = val
    self.checkInitialization()

  def checkInitialization(self):
    """
      Checks that the reading in of inputs resulted in a sensible
      set of data. Should be checked whenever a new CashFlow is created
      and initialized.
      @ In, None
      @ Out, None
    """
    pass # nothing specific to check in base

  def getMultiplier(self):
    """
      Get the multiplier
      @ In, None
      @ Out, multiplier, string or float, the multiplier of this cash flow
    """
    return self._multiplier

  def getParam(self, param):
    """
      Get the parameter value
      @ In, param, string, the name of requested parameter
      @ Out, getParam, float or list, the value of param
    """
    param = param.lower()
    if param in ['alpha', 'reference_price']:
      return self._alpha
    elif param in ['driver', 'amount_sold']:
      return self._driver
    elif param in ['reference', 'reference_driver']:
      return self._reference
    elif param in ['x', 'scale', 'economy of scale', 'scale_factor']:
      return self._scale
    else:
      raise RuntimeError('Unrecognized parameter request:', param)

  def getAmortization(self):
    """
      Get amortization
      @ In, None
      @ Out, None
    """
    return None

  def isInflated(self):
    """
      Check inflation
      @ In, None
      @ Out, isInflated, Bool, True if inflated otherwise False
    """
    return self._inflatable

  def isMultTarget(self):
    """
      Check if multiple targets
      @ In, None
      @ Out, isMultTarget, Bool, True if multiple targets else False
    """
    return self._multTarget

  def isTaxable(self):
    """
      Check is taxable
      @ In, None
      @ Out, isTaxable, Bool, True if taxable otherwise False
    """
    return self._taxable

  def setVariableOrFloats(self, value):
    """
      Set variable
      @ In, value, str or float or list, the value of given variable
      @ Out, ret, str or float or numpy.array, the recasted value
    """
    ret = None
    # multi-entry or single-entry?
    if len(value) == 1:
      # single entry should be either a float (price) or string (raven variable)
      value = value[0]
      if mathUtils.isAString(value) or mathUtils.isAFloatOrInt(value):
        ret = value
      else:
        raise IOError('Unrecognized alpha/driver type: "{}" with type "{}"'.format(value, type(value)))
    else:
      # should be floats; InputData assures the entries are the same type already
      if not mathUtils.isAFloatOrInt(value[0]):
        raise IOError('Multiple non-number entries for alpha/driver found, but require either a single variable name or multiple float entries: {}'.format(value))
      ret = np.asarray(value)
    return ret

  def loadFromVariables(self, need, variables, cashflows, lifetime):
    """
      Load the values of parameters from variables
      @ In, need, dict, the dict of parameters
      @ In, variables, dict, the dict of parameters that is provided from other sources
      @ In, cashflows, dict, dict of cashflows
      @ In, lifetime, int, the given life time
      @ Out, need, dict, the dict of parameters updated with variables
    """
    # load variable values from variables or other cash flows, as needed (ha!)
    for name, source in need.items():
      if mathUtils.isAString(source):
        # as a string, this is either from the variables or other cashflows
        # look in variables first
        value = variables.get(source, None)
        if value is None:
          # since not found in variables, try among cashflows
          if '|' not in source:
            raise KeyError('Looking for variable "{}" to fill "{}" but not found among variables or other cashflows!'.format(source, name))
          comp, cf = source.split('|')
          value = cashflows[comp][cf][:]
        need[name] = np.atleast_1d(value)
    # now, each is already a float or an array, so in case they're a float expand them
    ## NOTE this expects the correct keys (namely alpha, driver) to expand, right?
    need = self.extendParameters(need, lifetime)
    return need

  def extendParameters(self, need, lifetime):
    """
      Extend values of parameters to the length of lifetime
      @ In, need, dict, the dict of parameters that need to extend
      @ In, lifetime, int, the given life time
      @ Out, None
    """
    # should be overwritten in the inheriting classes!
    raise NotImplementedError


class Capex(CashFlow):
  """
    Particular cashflow for infrequent large single expenditures
  """
  @classmethod
  def getInputSpecs(specs):
    """
      Collects input specifications for this class.
      @ In, specs, InputData, specs
      @ Out, specs, InputData, specs
    """
    specs = InputData.parameterInputFactory('Capex',
                                            descr=r"""The cash flow for capital expenditures""")

    specs = CashFlow.getInputSpecs(specs)

    specs.addSub(InputData.parameterInputFactory('reference', contentType=InputTypes.FloatType,
                         descr=r"""The $ref$ value of the cash flow (see Eq. \ref{eq:CF}). The reference value is especially helpful in cases that involve an economy of scale.
                         The reference value should have a corresponding alpha to generate the cash flow.
                         For example, for a reference nuclear plant with a 200 MW capacity and \$2'000'000 capital cost, 200 MW would be the reference value and alpha would be \$2'000'000.
                         These would generate the new cash flow based on the driver,
                         the actual designed plant capacity."""))

    specs.addSub(InputData.parameterInputFactory('X', contentType=InputTypes.FloatType,
                         descr=r"""The $X$ exponent (economy of scale factor) of the cash flow (see Eq. \ref{eq:CF})."""))

    deprec = InputData.parameterInputFactory('depreciation', contentType=InputTypes.InterpretedListType,
                                                  descr=r"""This block specifies the depreciation method of the component to be incorporated into the cash flow.""")
    deprecSchemes = InputTypes.makeEnumType('deprec_types', 'deprec_types', ['MACRS', 'custom'])

    deprec.addParam('scheme', param_type=deprecSchemes, required=True,
                      descr=r"""TEAL recognizes the MACRS depreciation scheme or a custom scheme. The custom scheme should be entered as a vector of percentage values (ex. 5.58\% is 5.58, not 0.058).""")
                      #how do you specify the macrs years depreciation in the code?
    specs.addSub(deprec)

    return specs

  def __init__(self, **kwargs):
    """
      Constructor
      @ In, kwargs, dict, general keyword arguments
      @ Out, None
    """
    CashFlow.__init__(self, **kwargs)
    # new variables
    self.type = 'Capex'
    self._amortScheme = None # amortization scheme for depreciating this capex
    self._amortPlan = None   # if scheme is MACRS, this is the years to recovery. Otherwise, vector percentages.
    # set defaults different from base class
    self.type = 'Capex'
    self._taxable = False    # capital investments are not taxed by default

  def readInput(self, item):
    """
      Sets settings from input file
      @ In, item, InputData.ParameterInput, input from user
      @ Out, None
    """
    for sub in item.subparts:
      if sub.getName() == 'depreciation':
        self._amortScheme = sub.parameterValues['scheme']
        self._amortPlan = sub.value
    CashFlow.readInput(self, item)

  def checkInitialization(self):
    """
      Checks that the reading in of inputs resulted in a sensible
      set of data.
      @ In, None
      @ Out, None
    """
    CashFlow.checkInitialization(self)
    if self._reference is None:
      raise IOError(self.missingNodeTemplate.format(comp=self._component, cf=self.name, node='reference'))
    if self._scale is None:
      raise IOError(self.missingNodeTemplate.format(comp=self._component, cf=self.name, node='X'))
    if self._driver is None:
      raise IOError(self.missingNodeTemplate.format(comp=self._component, cf=self.name, node='driver'))
    if self._alpha is None:
      raise IOError(self.missingNodeTemplate.format(comp=self._component, cf=self.name, node='alpha'))

  def initParams(self, lifetime, pyomoVar=False):
    """
      Initialize some parameters
      @ In, lifetime, int, the given life time
      @ In, pyomoVar, boolean, if True, indicates that an expression will be constructed instead of a value
      @ Out, None
    """
    if not pyomoVar:
      self._alpha = np.zeros(1 + lifetime)
      self._driver = np.zeros(1 + lifetime)
    else:
      self._alpha = np.zeros(1 + lifetime, dtype=object)
      self._driver = np.zeros(1 + lifetime, dtype=object)

  def getAmortization(self):
    """
      Get amortization
      @ In, None
      @ Out, amortization, None or tuple, (amortizationScheme, amortizationPlan)
    """
    if self._amortScheme is None:
      return None
    else:
      return self._amortScheme, self._amortPlan

  def setAmortization(self, scheme, plan):
    """
      Set amortization
      @ In, scheme, str, 'MACRS' or 'custom'
      @ In, plan, list, list of amortization values
      @ Out, None
    """
    self._amortScheme = scheme
    self._amortPlan = np.atleast_1d(plan)

  def extendParameters(self, toExtend, t):
    """
      Extend values of parameters to the length of lifetime t
      @ In, toExtend, dict, the dict of parameters that need to extend
      @ In, t, int, the given life time
      @ Out, toExtend, dict, dict to extend
    """
    # for capex, both the Driver and Alpha are nonzero in year 1 and zero thereafter
    for name, value in toExtend.items():
      if name.lower() in ['alpha', 'driver']:
<<<<<<< HEAD
        if mathUtils.isAFloatOrInt(value) or (len(value) == 1 and mathUtils.isAFloatOrInt(value[0])):
=======
        if utils.isAFloatOrInt(value):
>>>>>>> 46ba0c86
          new = np.zeros(t)
          new[0] = float(value)
          toExtend[name] = new
        elif type(value) in [list, np.ndarray]:
          if len(value) == 1:
            if utils.isAFloatOrInt(value[0]):
              new = np.zeros(t)
              new[0] = float(value)
              toExtend[name] = new
            elif type(value) is str:
              continue
            else:
              listArray = [0]*t
              listArray[0] = value
              toExtend[name] = np.array(listArray)
        elif type(value) is str:
          continue
        else:
          # the else is for any object type data. if other types require distinction, add new 'elif'
          listArray = [0]*t
          listArray[0] = value
          toExtend[name] = np.array(listArray)
    return toExtend

  def calculateCashflow(self, variables, lifetimeCashflows, lifetime, verbosity):
    """
      sets up the COMPONENT LIFETIME cashflows, and calculates yearly for the comp life
      @ In, variables, dict, the dict of parameters that is provided from other sources
      @ In, lifetimeCashflows, dict, dict of cashflows
      @ In, lifetime, int, the given life time
      @ In, verbosity, int, used to control the output information
      @ Out, ret, dict, the dict of calculated cashflow
    """
    ## FIXME what if I have set the values already?
    # get variable values, if needed
    need = {'alpha': self._alpha, 'driver': self._driver}
    # load alpha, driver from variables if need be
    need = self.loadFromVariables(need, variables, lifetimeCashflows, lifetime)
    # for Capex, use m * alpha * (D/D')^X
    alpha = need['alpha']
    driver = need['driver']
    reference = self.getParam('reference')
    if reference is None:
      reference = 1.0
    scale = self.getParam('scale')
    if scale is None:
      scale = 1.0
    mult = self.getMultiplier()
    if mult is None:
      mult = 1.0
    elif mathUtils.isAString(mult):
      mult = float(variables[mult])
    result = mult * alpha * (driver / reference) ** scale
    if verbosity > 1:
      ret = {'result': result}
    else:
      ret = {'result': result,
             'alpha': alpha,
             'driver': driver,
             'reference': reference,
             'scale': scale,
             'mult': mult}
    return ret

  def checkParamLengths(self, lifetime, compName=None):
    """
      Check the length of some parameters
      @ In, lifetime, int, the given life time
      @ In, compName, str, name of component
      @ Out, None
    """
    for param in ['alpha', 'driver']:
      val = self.getParam(param)
      # if a string, then it's probably a variable, so don't check it now
      if mathUtils.isAString(val):
        continue
      # if it's valued, then it better be the same length as the lifetime (which is comp lifetime + 1)
      elif len(val) != lifetime:
        preMsg = 'Component "{comp}" '.format(compName) if compName is not None else ''
        raise IOError((preMsg + 'cashflow "{cf}" node <{param}> should have {correct} '+\
                       'entries (1 + lifetime), but only found {found}!')
                       .format(cf=self.name,
                               correct=lifetime,
                               param=param,
                               found=len(val)))


class Recurring(CashFlow):
  """
    Particular cashflow for yearly-consistent repeating expenditures
  """

  @classmethod
  def getInputSpecs(cls):
    """
      Collects input specifications for this class.
      @ In, specs, InputData, specs
      @ Out, specs, InputData, specs
    """
    specs = InputData.parameterInputFactory('Recurring', descr=r"""The cash flow for recurring cost, such as operation and maintenance cost.""")
    specs = CashFlow.getInputSpecs(specs)
    # nothing new to add
    return specs

  def __init__(self, **kwargs):
    """
      Constructor
      @ In, kwargs, dict, general keyword arguments
      @ Out, None
    """
    CashFlow.__init__(self, **kwargs)
    # set defaults different from base class
    self.type = 'Recurring'
    self._taxable = True        # sales/yearly are expected to be taxed
    self._yearlyCashflow = None

  def initParams(self, lifetime, pyomoVar=False):
    """
      Initialize some parameters
      @ In, lifetime, int, the given life time
      @ In, pyomoVar, boolean, if True, indicates that an expression will be constructed instead of a value
      @ Out, None
    """
    # Recurring doesn't use m alpha D/D' X, it uses integral(alpha * D)dt for each year
    if not pyomoVar:
      self._yearlyCashflow = np.zeros(lifetime+1)
    else:
      self._yearlyCashflow = np.zeros(lifetime+1, dtype=object)

  def computeIntrayearCashflow(self, year, alpha, driver):
    """
      Computes the yearly summary of recurring interactions, and sets them to self._yearlyCashflow
      Use this when you need to collapse a year's worth of activity to a single year point
      Note this is more for intrayear (e.g. hourly) cash flows
      @ In, year, int, the index of the project year for this summary
      @ In, alpha, np.array, array of "prices" (all entries WITHIN one year [e.g. hourly])
      @ In, driver, np.array, array of "quantities sold" (all entries WITHIN one year [e.g. hourly])
      @ Out, None
    """
    mult = self.getMultiplier()
    if mult is None:
      mult = 1.0
    elif mathUtils.isAString(mult):
      raise NotImplementedError
    try:
      self._yearlyCashflow[year] = mult * (alpha * driver).sum() # +1 is for initial construct year
    except ValueError as e:
      print('Error while computing yearly cash flow! Check alpha shape ({}) and driver shape ({})'.format(alpha.shape, driver.shape))
      raise e

  def computeYearlyCashflow(self, alpha, driver):
    """
      Computes the yearly summary of recurring interactions, and sets them to self._yearlyCashflow
      Use this when you need to collapse one-point-per-year alpha and one-point-per-year driver
      into one-point-per-year summaries
      Note this is more for once-per-year recurring cashflows
      @ In, alpha, np.array, array of "prices" (one entry per YEAR)
      @ In, driver, np.array, array of "quantities sold" (one entry per YEAR)
      @ Out, None
    """
    mult = self.getMultiplier()
    if mult is None:
      mult = 1.0
    elif mathUtils.isAString(mult):
      raise NotImplementedError
    try:
      self._yearlyCashflow = mult * (alpha * driver)
    except ValueError as e:
      print('Error while computing yearly cash flow! Check alpha shape ({}) and driver shape ({})'.format(alpha.shape, driver.shape))
      raise e

  def calculateCashflow(self, variables, lifetimeCashflows, lifetime, verbosity):
    """
      sets up the COMPONENT LIFETIME cashflows, and calculates yearly for the comp life
      @ In, variables, dict, the dict of parameters that is provided from other sources
      @ In, lifetimeCashflows, dict, dict of cashflows
      @ In, lifetime, int, the given life time
      @ In, verbosity, int, used to control the output information
      @ Out, calculateCashflow, dict, the dict of calculated cashflow
    """
    # by now, self._yearlyCashflow should have been filled with appropriate values
    ## if not, then they're being provided directly through array data/variables
    # get variable values, if needed
    if self.getParam('alpha') is not None:
      need = {'alpha': self.getParam('alpha'), 'driver': self.getParam('driver')}
      # load needed variables from variables as needed
      need = self.loadFromVariables(need, variables, lifetimeCashflows, lifetime)
      self.computeYearlyCashflow(need['alpha'], need['driver'])
    #assert self._yearlyCashflow is not None
    return {'result': self._yearlyCashflow}

  def checkParamLengths(self, lifetime, compName=None):
    """
      Check the length of some parameters
      @ In, lifetime, int, the given life time
      @ In, compName, str, name of component
      @ Out, None
    """
    pass # nothing to do here, we don't check lengths since they'll be integrated intrayear

  def extendParameters(self, toExtend, t):
    """
      Extend values of parameters to the length of lifetime t
      @ In, toExtend, dict, the dict of parameters that need to extend
      @ In, t, int, the given life time
      @ Out, None
    """
    # for recurring, both the Driver and Alpha are zero in year 1 and nonzero thereafter
    # FIXME: we're going to integrate alpha * D over time (not year time, intrayear time)
    for name, value in toExtend.items():
<<<<<<< HEAD
      if name.lower() in ['alpha']:
        if mathUtils.isAFloatOrInt(value) or (len(value) == 1 and mathUtils.isAFloatOrInt(value[0])):
=======
      if name.lower() in ['alpha', 'driver']:
        if utils.isAFloatOrInt(value):
>>>>>>> 46ba0c86
          new = np.ones(t) * float(value)
          new[0] = 0
          toExtend[name] = new
        elif type(value) in [list, np.ndarray]:
          if len(value) == 1:
            if utils.isAFloatOrInt(value[0]):
              new = np.ones(t) * float(value)
              new[0] = 0
              toExtend[name] = new
            elif type(value) is str:
              continue
            else:
              listArray = [0]*t
              for i in range(len(listArray)):
                listArray[i] = value
              listArray[0] = 0
              toExtend[name] = np.array(listArray)
        elif type(value) is str:
          continue
        else:
          # the else is for any object type data. if other types require distinction, add new 'elif'
          listArray = [0]*t
          for i in range(len(listArray)):
            listArray[i] = value
          listArray[0] = 0
          toExtend[name] = np.array(listArray)
    return toExtend


class Amortizor(Capex):
  """
    Particular cashflow for depreciation of capital expenditures
  """
  def extendParameters(self, toExtend, t):
    """
      Extend values of parameters to the length of lifetime t
      @ In, toExtend, dict, the dict of parameters that need to extend
      @ In, t, int, the given life time
      @ Out, None
    """
    # unlike normal capex, for amortization we expand the driver to all nonzero entries and keep alpha as is
    # TODO forced driver values for now
    driver = toExtend['driver']
    # how we treat the driver depends on if this is the amortizer or the depreciator
    if self.name.split('_')[-2] == 'amortize':
      if not mathUtils.isAString(driver):
        toExtend['driver'] = np.ones(t) * driver[0] * -1.0
        toExtend['driver'][0] = 0.0
      for name, value in toExtend.items():
        if name.lower() in ['driver']:
          if mathUtils.isAFloatOrInt(value) or (len(value) == 1 and mathUtils.isAFloatOrInt(value[0])):
            new = np.zeros(t)
            new[1:] = float(value)
            toExtend[name] = new
    return toExtend<|MERGE_RESOLUTION|>--- conflicted
+++ resolved
@@ -1005,11 +1005,7 @@
     # for capex, both the Driver and Alpha are nonzero in year 1 and zero thereafter
     for name, value in toExtend.items():
       if name.lower() in ['alpha', 'driver']:
-<<<<<<< HEAD
-        if mathUtils.isAFloatOrInt(value) or (len(value) == 1 and mathUtils.isAFloatOrInt(value[0])):
-=======
-        if utils.isAFloatOrInt(value):
->>>>>>> 46ba0c86
+        if mathUtils.isAFloatOrInt(value):
           new = np.zeros(t)
           new[0] = float(value)
           toExtend[name] = new
@@ -1220,13 +1216,8 @@
     # for recurring, both the Driver and Alpha are zero in year 1 and nonzero thereafter
     # FIXME: we're going to integrate alpha * D over time (not year time, intrayear time)
     for name, value in toExtend.items():
-<<<<<<< HEAD
-      if name.lower() in ['alpha']:
-        if mathUtils.isAFloatOrInt(value) or (len(value) == 1 and mathUtils.isAFloatOrInt(value[0])):
-=======
       if name.lower() in ['alpha', 'driver']:
-        if utils.isAFloatOrInt(value):
->>>>>>> 46ba0c86
+        if mathUtils.isAFloatOrInt(value):
           new = np.ones(t) * float(value)
           new[0] = 0
           toExtend[name] = new
